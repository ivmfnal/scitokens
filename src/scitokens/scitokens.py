--- conflicted
+++ resolved
@@ -54,14 +54,19 @@
 
 class MissingKeyException(Exception):
     """
-<<<<<<< HEAD
-    Missing the Private Key in order to sign the tokens
+    No private key is present.
+
+    The SciToken required the use of a public or private key, but
+    it was not provided by the caller.
     """
     pass
 
 class UnsupportedKeyException(Exception):
     """
-    The key type is unsupported in the SciTokens librar
+    Key is present but is of an unsupported format.
+
+    A public or private key was provided to the SciToken, but
+    could not be handled by this library.
     """
     pass
     
@@ -77,29 +82,12 @@
     https://tools.ietf.org/html/draft-ietf-oauth-discovery-07
     """
     pass
-=======
-    No private key is present.
-
-    The SciToken required the use of a public or private key, but
-    it was not provided by the caller.
-    """
-
-
-class UnsupportedKeyException(Exception):
-    """
-    Key is present but is of an unsupported format.
-
-    A public or private key was provided to the SciToken, but
-    could not be handled by this library.
-    """
-
-
+    
 class InvalidTokenFormat(Exception):
     """
     Encoded token has an invalid format.
     """
 
->>>>>>> 1e63af68
 
 class SciToken(object):
     """
@@ -246,7 +234,6 @@
         keys_data = json.loads(response.read().decode('utf-8'))
         # Loop through each key, looking for the right key id
         public_key = ""
-<<<<<<< HEAD
         raw_key = {}
         
         # If there is no kid in the header, then just take the first key?
@@ -261,16 +248,6 @@
             for key in keys_data['keys']:
                 if (key['kid'] == header['kid']):
                     raw_key = key
-=======
-        for key in keys_data['keys']:
-            if key['kid'] == header['kid']:
-                if key['kty'] == "RSA":
-                    public_key_numbers = rsa.RSAPublicNumbers(
-                        long_from_bytes(key['e']),
-                        long_from_bytes(key['n'])
-                    )
-                    public_key = public_key_numbers.public_key(backends.default_backend())
->>>>>>> 1e63af68
                     break
                 
         if raw_key['kty'] == "RSA":
@@ -304,15 +281,8 @@
         :param bool insecure: When True, allow insecure methods to verify the issuer, 
                               including allowing "localhost" issuer (useful in testing).  Default=False
         """
-<<<<<<< HEAD
-        info = serialized_token.decode('utf8').split(".")
-=======
-        info = serialized_token.split(".")
-
-        if require_key and len(info) != 4:
-            raise InvalidTokenFormat("Key required, but no key present in serialized token")
-
->>>>>>> 1e63af68
+        info = serialized_token.decode('utf8').split(".")        
+        
         if len(info) != 3 and len(info) != 4: # header, format, signature[, key]
             raise MissingKeyException("No key present in serialized token")
 
@@ -325,7 +295,6 @@
         issuer_public_key = SciToken._get_issuer_publickey(unverified_headers, unverified_payload, insecure=insecure)
         
         claims = jwt.decode(serialized_token, issuer_public_key)
-<<<<<<< HEAD
         # Do we have the private key?
         if len(info) == 4:
             to_return = SciToken(key = key)
@@ -375,64 +344,22 @@
             raise NotImplementedError("Non-chained verification is not implemented.")
         else:
             raise UnableToValidate("No token validation method available.")
-=======
->>>>>>> 1e63af68
-
-        # Clean up all of the below
-        if len(info) == 4:
-            key = info[-1]
-            key_decoded = base64.urlsafe_b64decode(key)
-            jwk_dict = json.loads(key_decoded)
-            # TODO: Full range of keytypes and curves from JWK RFC.
-            if (jwk_dict['kty'] != 'EC') or (jwt_dict['crv'] != 'P-256'):
-                raise UnsupportedKeyException("SciToken signed with an unsupported key type")
-            elif 'd' not in jwk_dict:
-                raise UnsupportedKeyException("SciToken key does not contain private number.")
-
-            if 'pwt' in unverified_headers:
-                pwt = unverified_headers['pwt']
-                st = SciToken.clone()
-                st.deserialize(pwt, require_key=False)
-                headers = pwt.headers()
-                if 'cwk' not in headers:
-                    raise InvalidParentToken("Parent token MUST specify a child JWK.")
-                # Validate the key type / curve matches.  TODO: what other headers to check?
-                if (jwk_dict['kty'] != headers['kty']) or (jwk_dict['crv'] != headers['crv']):
-                    if 'x' not in jwk_dict:
-                        if 'x' in headers:
-                            jwk_dict['x'] = headers['x']
-                        else:
-                            MissingPublicKeyException("JWK public key is missing 'x'")
-                    elif jwk_dict['x'] != headers['x']:
-                        raise UnsupportedKeyException("Parent SciToken specifies an incompatible child JWK")
-                    if 'y' not in jwk_dict:
-                        if 'y' in headers:
-                            jwk_dict['y'] = headers['y']
-                        else:
-                            MissingPublicKeyException("JWK public key is missing 'y'")
-                    elif jwk_dict['y'] != headers['y']:
-                        raise UnsupportedKeyException("Parent SciToken specifies an incompatible child JWK")
-            # TODO: Handle non-chained case.
-            elif 'x5u' in unverified_headers:
-                raise NotImplementedError("Non-chained verification is not implemented.")
-            else:
-                raise UnableToValidate("No token validation method available.")
-
-            public_key_numbers = ec.EllipticCurvePublicNumbers(
-                   long_from_bytes(jwk_dict['x']),
-                   long_from_bytes(jwk_dict['y']),
-                   ec.SECP256R1
-               )
-            private_key_numbers = ec.EllipticCurvePrivateNumbers(
-               long_from_bytes(jwk_dict['d']),
-               public_key_numbers
-            )
-            private_key = private_key_numbers.private_key(backends.default_backend())
-            public_key  = public_key_numbers.public_key(backends.default_backend())
-
-            # TODO: check that public and private key match?
-
-            claims = jwt.decode(serialized_token, public_key, algorithm="EC256")
+
+        public_key_numbers = ec.EllipticCurvePublicNumbers(
+               long_from_bytes(jwk_dict['x']),
+               long_from_bytes(jwk_dict['y']),
+               ec.SECP256R1
+           )
+        private_key_numbers = ec.EllipticCurvePrivateNumbers(
+           long_from_bytes(jwk_dict['d']),
+           public_key_numbers
+        )
+        private_key = private_key_numbers.private_key(backends.default_backend())
+        public_key  = public_key_numbers.public_key(backends.default_backend())
+
+        # TODO: check that public and private key match?
+
+        claims = jwt.decode(serialized_token, public_key, algorithm="EC256")
 
 
 class ValidationFailure(Exception):
