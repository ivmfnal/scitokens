--- conflicted
+++ resolved
@@ -11,18 +11,13 @@
 import jwt
 from . import urltools
 
-<<<<<<< HEAD
 import cryptography.utils
 import cryptography.hazmat.primitives.asymmetric.ec as ec
 import cryptography.hazmat.primitives.asymmetric.rsa as rsa
 import cryptography.hazmat.backends as backends
 from .utils import keycache as KeyCache, long_from_bytes
-from .utils.errors import UnsupportedKeyException, MissingIssuerException, InvalidTokenFormat
+from .utils.errors import UnsupportedKeyException, MissingIssuerException, InvalidTokenFormat, MissingKeyException
 from cryptography.hazmat.primitives.serialization import load_pem_public_key
-=======
-from .utils import keycache as KeyCache
-from .utils.errors import MissingIssuerException, InvalidTokenFormat, MissingKeyException
->>>>>>> fe91cdc4
 
 class SciToken(object):
     """
@@ -207,8 +202,7 @@
         unverified_payload = jwt.decode(serialized_jwt, verify=False, algorithms=['RS256'])
         
         # Get the public key from the issuer
-<<<<<<< HEAD
-        keycache = KeyCache.KeyCache()
+        keycache = KeyCache.KeyCache().getinstance()
         if public_key == None:
             issuer_public_key = keycache.getkeyinfo(unverified_payload['iss'],
                                 key_id=unverified_headers['kid'],
@@ -220,14 +214,6 @@
             claims = jwt.decode(serialized_token, issuer_public_key, audience = audience)
         else:
             claims = jwt.decode(serialized_token, issuer_public_key)
-=======
-        keycache = KeyCache.KeyCache.getinstance()
-        issuer_public_key = keycache.getkeyinfo(unverified_payload['iss'],
-                            key_id=unverified_headers['kid'],
-                            insecure=insecure)
-        
-        claims = jwt.decode(serialized_token, issuer_public_key, algorithms=['RS256'])
->>>>>>> fe91cdc4
         # Do we have the private key?
         if len(info) == 4:
             to_return = SciToken(key = key)
