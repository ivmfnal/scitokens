
"""
SciTokens reference library.

This library provides the primitives necessary for working with SciTokens
authorization tokens.
"""

import base64
import urllib
try:
    import urlparse
except ImportError:
    import urllib.parse as urlparse
import json
import time

import jwt
import urltools

import cryptography.utils
import cryptography.hazmat.primitives.asymmetric.ec as ec
import cryptography.hazmat.primitives.asymmetric.rsa as rsa
import cryptography.hazmat.backends as backends

def long_from_bytes(data):
    """
    Return an integer from base64-encoded string.

    :param data: UTF-8 string containing base64-encoded data.
    :returns: Corresponding decoded integer.
    """
    return cryptography.utils.int_from_bytes(decode_base64(data.encode("ascii")), 'big')


def decode_base64(data):
    """Decode base64, padding being optional.

    :param data: Base64 data as an ASCII byte string
    :returns: The decoded byte string.

    """
    missing_padding = len(data) % 4
    if missing_padding != 0:
        data += b'='* (4 - missing_padding)
    return base64.urlsafe_b64decode(data)


class MissingKeyException(Exception):
    """
<<<<<<< HEAD
    No private key is present.
    """


class UnsupportedKeyException(Exception):
    """
    Key is present but is of an unsupported format.
    """


class InvalidTokenFormat(Exception):
    """
    Encoded token has an invalid format.
    """

=======
    The SciToken required the use of a public or private key, but
    it was not provided by the caller.
    """

class UnsupportedKeyException(Exception):
    """
    A public or private key was provided to the SciToken, but
    could not be handled by this library.
    """
>>>>>>> 667eaba9

class SciToken(object):
    """
    An object representing the contents of a SciToken.
    """

    def __init__(self, key=None, parent=None):
        """
        Construct a SciToken object.
        
        :param key: Private key to sign the SciToken with.  It should be the PEM contents.
        :param parent: Parent SciToken that will be chained
        """
    
        self._key = key
        self._parent = parent
        self._claims = {}
        

    def claims(self):
        """
        Return an iterator of (key, value) pairs of claims, starting
        with the claims from the first token in the chain.
        """
        if self._parent:
            for claim, value in self._parent.claims():
                yield claim, value
        for claim, value in self._claims.items():
            yield claim, value


    def verify(self):
        """
        Verify the claims of the in-memory token.

        Automatically called by deserialize.
        """
        raise NotImplementedError()


    def serialize(self, include_key=False):
        """
        Serialize the existing SciToken.
        """
        

    def update_claims(claims):
        """
        Add new claims to the token.
        
        :param claims: Dictionary of claims to add to the token
        """
        
        self._claims.update(claims)

    def __setitem__(self, claim, value):
        """
        Assign a new claim to the token.
        """
        self._claims[claim] = value

    def clone_chain(self):
        """
        Return a new, empty SciToken
        """

    def _deserialize_key(self, key_serialized, unverified_headers):
        """
        Given a serialized key and a set of UNVERIFIED headers, return
        a corresponding private key object.
        """
        
    @staticmethod
    def _get_issuer_publickey(header, payload):
        
        # Get the issuer
        issuer = payload['iss']
        
        # Go to the issuer's website, and download the OAuth well known bits
        # https://tools.ietf.org/html/draft-ietf-oauth-discovery-07
        well_known_uri = "/.well-known/openid-configuration"
        meta_uri = urlparse.urljoin(issuer, well_known_uri)
        response = urllib.urlopen(meta_uri)
        data = json.loads(response.read())
        
        # Get the keys URL from the openid-configuration
        jwks_uri = data['jwks_uri']
        
        # Now, get the keys
        response = urllib.urlopen(jwks_uri)
        keys_data = json.loads(response.read())
        # Loop through each key, looking for the right key id
        public_key = ""
        for key in keys_data['keys']:
            if key['kid'] == header['kid']:
                if key['kty'] == "RSA":
                    public_key_numbers = rsa.RSAPublicNumbers(
                        long_from_bytes(key['e']),
                        long_from_bytes(key['n'])
                    )
                    public_key = public_key_numbers.public_key(backends.default_backend())
                    break
                elif key['kty'] == 'EC':
                    public_key_numbers = ec.EllipticCurvePublicNumbers(
                           long_from_bytes(key['x']),
                           long_from_bytes(key['y']),
                           ec.SECP256R1
                       )
                else:
                    raise UnsupportedKeyException("SciToken signed with an unsupported key type")
        
        return public_key
        
        
    @staticmethod
    def deserialize(serialized_token, require_key=True):
        """
        Given a serialized SciToken, load it into a SciTokens object.

        Verifies the claims pass the current set of validation scripts.
        """
        info = serialized_token.split(".")

        if require_key and len(info) != 4:
            raise InvalidTokenFormat("Key required, but no key present in serialized token")

        if len(info) != 3 and len(info) != 4: # header, format, signature[, key]
            raise MissingKeyException("No key present in serialized token")

        serialized_jwt = info[0] + "." + info[1] + "." + info[2]

        unverified_headers = jwt.get_unverified_header(serialized_jwt)
        unverified_payload = json.loads(decode_base64(info[1]))
        
        # Get the public key from the issuer
        issuer_public_key = SciToken._get_issuer_publickey(unverified_headers, unverified_payload)
        
        claims = jwt.decode(serialized_token, issuer_public_key)

<<<<<<< HEAD
        # Clean up all of the below
        if len(info) == 4:
            key = info[-1]
            key_decoded = base64.urlsafe_b64decode(key)
            jwk_dict = json.loads(key_decoded)
            # TODO: Full range of keytypes and curves from JWK RFC.
            if (jwk_dict['kty'] != 'EC') or (jwt_dict['crv'] != 'P-256'):
                raise UnsupportedKeyException("SciToken signed with an unsupported key type")
            elif 'd' not in jwk_dict:
                raise UnsupportedKeyException("SciToken key does not contain private number.")

            if 'pwt' in unverified_headers:
                pwt = unverified_headers['pwt']
                st = SciToken.clone()
                st.deserialize(pwt, require_key=False)
                headers = pwt.headers()
                if 'cwk' not in headers:
                    raise InvalidParentToken("Parent token MUST specify a child JWK.")
                # Validate the key type / curve matches.  TODO: what other headers to check?
                if (jwk_dict['kty'] != headers['kty']) or (jwk_dict['crv'] != headers['crv']):
                    if 'x' not in jwk_dict:
                        if 'x' in headers:
                            jwk_dict['x'] = headers['x']
                        else:
                            MissingPublicKeyException("JWK public key is missing 'x'")
                    elif jwk_dict['x'] != headers['x']:
                        raise UnsupportedKeyException("Parent SciToken specifies an incompatible child JWK")
                    if 'y' not in jwk_dict:
                        if 'y' in headers:
                            jwk_dict['y'] = headers['y']
                        else:
                            MissingPublicKeyException("JWK public key is missing 'y'")
                    elif jwk_dict['y'] != headers['y']:
                        raise UnsupportedKeyException("Parent SciToken specifies an incompatible child JWK")
            # TODO: Handle non-chained case.
            elif 'x5u' in unverified_headers:
                raise NotImplementedError("Non-chained verification is not implemented.")
            else:
                raise UnableToValidate("No token validation method available.")

            public_key_numbers = ec.EllipticCurvePublicNumbers(
                   long_from_bytes(jwk_dict['x']),
                   long_from_bytes(jwk_dict['y']),
                   ec.SECP256R1
               )
            private_key_numbers = ec.EllipticCurvePrivateNumbers(
               long_from_bytes(jwk_dict['d']),
               public_key_numbers
            )
            private_key = private_key_numbers.private_key(backends.default_backend())
            public_key  = public_key_numbers.public_key(backends.default_backend())

            # TODO: check that public and private key match?

            claims = jwt.decode(serialized_token, public_key, algorithm="EC256")
=======
        key_decoded = base64.urlsafe_b64decode(key)
        jwk_dict = json.loads(key_decoded)
        # TODO: Full range of keytypes and curves from JWK RFC.
        if (jwk_dict['kty'] != 'EC') or (jwt_dict['crv'] != 'P-256'):
            raise UnsupportedKeyException("SciToken signed with an unsupported key type")
        elif 'd' not in jwk_dict:
            raise UnsupportedKeyException("SciToken key does not contain private number.")

        if 'pwt' in unverified_headers:
            pwt = unverified_headers['pwt']
            scitoken = SciToken.clone()
            st.deserialize(pwt, require_key=False)
            headers = pwt.headers()
            if 'cwk' not in headers:
                raise InvalidParentToken("Parent token MUST specify a child JWK.")
            # Validate the key type / curve matches.  TODO: what other headers to check?
            if (jwk_dict['kty'] != headers['kty']) or (jwk_dict['crv'] != headers['crv']):
                if 'x' not in jwk_dict:
                    if 'x' in headers:
                        jwk_dict['x'] = headers['x']
                    else:
                        MissingPublicKeyException("JWK public key is missing 'x'")
                elif jwk_dict['x'] != headers['x']:
                    raise UnsupportedKeyException("Parent SciToken specifies an incompatible child JWK")
                if 'y' not in jwk_dict:
                    if 'y' in headers:
                        jwk_dict['y'] = headers['y']
                    else:
                        MissingPublicKeyException("JWK public key is missing 'y'")
                elif jwk_dict['y'] != headers['y']:
                    raise UnsupportedKeyException("Parent SciToken specifies an incompatible child JWK")
        # TODO: Handle non-chained case.
        elif 'x5u' in unverified_headers:
            raise NotImplementedError("Non-chained verification is not implemented.")
        else:
            raise UnableToValidate("No token validation method available.")

        public_key_numbers = ec.EllipticCurvePublicNumbers(
               long_from_bytes(jwk_dict['x']),
               long_from_bytes(jwk_dict['y']),
               ec.SECP256R1
           )
        private_key_numbers = ec.EllipticCurvePrivateNumbers(
           long_from_bytes(jwk_dict['d']),
           public_key_numbers
        )
        private_key = private_key_numbers.private_key(backends.default_backend())
        public_key  = public_key_numbers.public_key(backends.default_backend())

        # TODO: check that public and private key match?

        claims = jwt.decode(serialized_token, public_key, algorithm="EC256")
>>>>>>> 667eaba9


class ValidationFailure(Exception):
    """
    Validation of a token was attempted but failed for an unknown reason.
    """


class NoRegisteredValidator(ValidationFailure):
    """
    The Validator object attempted validation of a token, but encountered a
    claim with no registered validator.
    """


class ClaimInvalid(ValidationFailure):
    """
    The Validator object attempted validation of a given claim, but one of the
    callbacks marked the claim as invalid.
    """


class MissingClaims(ValidationFailure):
    """
    Validation failed because one or more claim marked as critical is missing
    from the token.
    """


class Validator(object):

    """
    Validate the contents of a SciToken.

    Given a SciToken, validate the contents of its claims.  Unlike verification,
    which checks that the token is correctly signed, validation provides an easy-to-use
    interface that ensures the claims in the token are understood by the user.
    """


    def __init__(self):
        self._callbacks = {}

    def add_validator(self, claim, validate_op):
        """
        Add a validation callback for a given claim.  When the given ``claim``
        encountered in a token, ``validate_op`` object will be called with the
        following signature::

        >>> validate_op(value)

        where ``value`` is the value of the token's claim converted to a python
        object.

        The validator should return ``True`` if the value is acceptable and ``False``
        otherwise.
        """
        validator_list = self._callbacks.setdefault(claim, [])
        validator_list.append(validate_op)

    def validate(self, token, critical_claims=None):
        """
        Validate the claims of a token.

        This will iterate through all claims in the given :class:`SciToken`
        and determine whether all claims a valid, given the current set of
        validators.

        If ``critical_claims`` is specified, then validation will fail if one
        or more claim in this list is not present in the token.

        This will throw an exception if the token is invalid and return ``True``
        if the token is valid.
        """
        if critical_claims:
            critical_claims = set(critical_claims)
        else:
            critical_claims = set()
        for claim, value in token.claims():
            if claim in critical_claims:
                critical_claims.remove(claim)
            validator_list = self._callbacks.setdefault(claim, [])
            if not validator_list:
                raise NoRegisteredValidator("No validator was registered to handle encountered claim '%s'" % claim)
            for validator in validator_list:
                if not validator(value):
                    raise ClaimInvalid("Validator rejected value of '%s' for claim '%s'" % (value, claim))
        if len(critical_claims):
            raise MissingClaims("Validation failed because the following claims are missing: %s" % \
                                ", ".join(critical_claims))
        return True

    def __call__(self, token):
        return self.validate(token)


class EnforcementError(Exception):
    """
    A generic error during the enforcement of a SciToken.
    """

class Enforcer(object):

    """
    Enforce SciTokens-specific validation logic.

    Allows one to test if a given token has a particular authorization.

    This class is NOT thread safe; a separate object is needed for every thread.
    """

    _authz_requiring_path = set(["read", "write"])

    def __init__(self, issuer, site=None, audience=None):
        self._issuer = issuer
        self.last_failure = None
        if not self._issuer:
            raise EnforcementError("Issuer must be specified.")
        self._now = 0
        self._authz = None
        self._test_path = None
        self._audience = audience
        self._site = site
        self._validator = Validator()
        self._validator.add_validator("exp", self._validate_exp)
        self._validator.add_validator("nbf", self._validate_nbf)
        self._validator.add_validator("iss", self._validate_iss)
        self._validator.add_validator("iat", self._validate_iat)
        self._validator.add_validator("site", self._validate_site)
        self._validator.add_validator("aud", self._validate_aud)
        self._validator.add_validator("path", self._validate_path)
        self._validator.add_validator("authz", self._validate_authz)

    def add_validator(self, claim, validator):
        """
        Add a user-defined validator in addition to the default enforcer logic.
        """
        self._validator.add_validator(claim, validator)

    def test(self, token, authz, path=None):
        """
        Test whether a given token has the requested permission within the
        current enforcer context.
        """
        critical_claims = set(["authz"])
        if authz in self._authz_requiring_path:
            critical_claims.add("path")
        self._now = time.time()
        self._test_path = path
        self._test_authz = authz
        try:
            self._validator.validate(token, critical_claims=critical_claims)
        except ValidationFailure as vf:
            self.last_failure = str(vf)
            return False
        return True

    def _validate_exp(self, value):
        exp = float(value)
        return exp >= self._now

    def _validate_nbf(self, value):
        nbf = float(value)
        return nbf < self._now

    def _validate_iss(self, value):
        return self._issuer == value

    def _validate_iat(self, value):
        return float(value) < self._now

    def _validate_site(self, value):
        if not self._site:
            return False
        return value == self._site

    def _validate_aud(self, value):
        if not self._audience:
            return False
        return value == self._audience

    def _validate_path(self, value):
        if not isinstance(value, list):
            value = [value]
        norm_requested_path = urltools.normalize(self._test_path)
        for path in value:
            norm_path = urltools.normalize(path)
            if norm_requested_path.startswith(norm_path):
                return True
        return False

    def _validate_authz(self, value):
        if not isinstance(value, list):
            value = [value]
        for authz in value:
            if self._test_authz == authz:
                return True
        return False
<|MERGE_RESOLUTION|>--- conflicted
+++ resolved
@@ -48,33 +48,27 @@
 
 class MissingKeyException(Exception):
     """
-<<<<<<< HEAD
     No private key is present.
-    """
-
-
-class UnsupportedKeyException(Exception):
-    """
-    Key is present but is of an unsupported format.
-    """
-
-
-class InvalidTokenFormat(Exception):
-    """
-    Encoded token has an invalid format.
-    """
-
-=======
+
     The SciToken required the use of a public or private key, but
     it was not provided by the caller.
     """
 
+
 class UnsupportedKeyException(Exception):
     """
+    Key is present but is of an unsupported format.
+
     A public or private key was provided to the SciToken, but
     could not be handled by this library.
     """
->>>>>>> 667eaba9
+
+
+class InvalidTokenFormat(Exception):
+    """
+    Encoded token has an invalid format.
+    """
+
 
 class SciToken(object):
     """
@@ -214,7 +208,6 @@
         
         claims = jwt.decode(serialized_token, issuer_public_key)
 
-<<<<<<< HEAD
         # Clean up all of the below
         if len(info) == 4:
             key = info[-1]
@@ -270,60 +263,6 @@
             # TODO: check that public and private key match?
 
             claims = jwt.decode(serialized_token, public_key, algorithm="EC256")
-=======
-        key_decoded = base64.urlsafe_b64decode(key)
-        jwk_dict = json.loads(key_decoded)
-        # TODO: Full range of keytypes and curves from JWK RFC.
-        if (jwk_dict['kty'] != 'EC') or (jwt_dict['crv'] != 'P-256'):
-            raise UnsupportedKeyException("SciToken signed with an unsupported key type")
-        elif 'd' not in jwk_dict:
-            raise UnsupportedKeyException("SciToken key does not contain private number.")
-
-        if 'pwt' in unverified_headers:
-            pwt = unverified_headers['pwt']
-            scitoken = SciToken.clone()
-            st.deserialize(pwt, require_key=False)
-            headers = pwt.headers()
-            if 'cwk' not in headers:
-                raise InvalidParentToken("Parent token MUST specify a child JWK.")
-            # Validate the key type / curve matches.  TODO: what other headers to check?
-            if (jwk_dict['kty'] != headers['kty']) or (jwk_dict['crv'] != headers['crv']):
-                if 'x' not in jwk_dict:
-                    if 'x' in headers:
-                        jwk_dict['x'] = headers['x']
-                    else:
-                        MissingPublicKeyException("JWK public key is missing 'x'")
-                elif jwk_dict['x'] != headers['x']:
-                    raise UnsupportedKeyException("Parent SciToken specifies an incompatible child JWK")
-                if 'y' not in jwk_dict:
-                    if 'y' in headers:
-                        jwk_dict['y'] = headers['y']
-                    else:
-                        MissingPublicKeyException("JWK public key is missing 'y'")
-                elif jwk_dict['y'] != headers['y']:
-                    raise UnsupportedKeyException("Parent SciToken specifies an incompatible child JWK")
-        # TODO: Handle non-chained case.
-        elif 'x5u' in unverified_headers:
-            raise NotImplementedError("Non-chained verification is not implemented.")
-        else:
-            raise UnableToValidate("No token validation method available.")
-
-        public_key_numbers = ec.EllipticCurvePublicNumbers(
-               long_from_bytes(jwk_dict['x']),
-               long_from_bytes(jwk_dict['y']),
-               ec.SECP256R1
-           )
-        private_key_numbers = ec.EllipticCurvePrivateNumbers(
-           long_from_bytes(jwk_dict['d']),
-           public_key_numbers
-        )
-        private_key = private_key_numbers.private_key(backends.default_backend())
-        public_key  = public_key_numbers.public_key(backends.default_backend())
-
-        # TODO: check that public and private key match?
-
-        claims = jwt.decode(serialized_token, public_key, algorithm="EC256")
->>>>>>> 667eaba9
 
 
 class ValidationFailure(Exception):
