--- conflicted
+++ resolved
@@ -11,12 +11,8 @@
 except ImportError:
     import urllib.parse as urlparse
 import json
-<<<<<<< HEAD
 from datetime import datetime, timedelta
 from time import mktime
-=======
-import time
->>>>>>> 2c68c5f5
 
 import jwt
 import urltools
