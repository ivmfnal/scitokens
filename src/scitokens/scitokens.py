
"""
SciTokens reference library.

This library provides the primitives necessary for working with SciTokens
authorization tokens.
"""

import time

import jwt
from . import urltools
import logging

LOGGER = logging.getLogger("scitokens")
import uuid

import cryptography.hazmat.backends as backends
from .utils import keycache as KeyCache
from .utils import config
from .utils.errors import MissingIssuerException, InvalidTokenFormat, MissingKeyException, UnsupportedKeyException
from cryptography.hazmat.primitives.serialization import load_pem_public_key

class SciToken(object):
    """
    An object representing the contents of a SciToken.
    """

    def __init__(self, key=None, algorithm=None, key_id=None, parent=None, claims=None):
        """
        Construct a SciToken object.

        :param key: Private key to sign the SciToken with.  It should be the PEM contents.
        :param algorithm: Private key algorithm to sign the SciToken with. Default: RS256
        :param str key_id: A string representing the Key ID that is used at the issuer
        :param parent: Parent SciToken that will be chained
        """

        if claims is not None:
            raise NotImplementedError()

        self._key = key

        # Make sure we support the key algorithm

        self._key_alg = algorithm if algorithm is not None else config.get('default_alg')
        if self._key_alg not in ["RS256", "ES256"]:
            raise UnsupportedKeyException()
        self._key_id = key_id
        self._parent = parent
        self._claims = {}
        self._verified_claims = {}
        self.insecure = False
        self._serialized_token = None

    def claims(self):
        """
        Return an iterator of (key, value) pairs of claims, starting
        with the claims from the first token in the chain.
        """
        if self._parent:
            for claim, value in self._parent.claims():
                yield claim, value
        for claim, value in self._verified_claims.items():
            yield claim, value
        for claim, value in self._claims.items():
            yield claim, value


    def verify(self):
        """
        Verify the claims of the in-memory token.

        Automatically called by deserialize.
        """
        raise NotImplementedError()


    def serialize(self, include_key=False, issuer=None, lifetime=600):
        """
        Serialize the existing SciToken.
        
        :param bool include_key: When true, include the public key to the serialized token.  Default=False
        :param str issuer: A string indicating the issuer for the token.  It should be an HTTPS address,
                           as specified in https://tools.ietf.org/html/draft-ietf-oauth-discovery-07
        :param int lifetime: Number of seconds that the token should be valid
        :return str: base64 encoded token
        """

        if include_key is not False:
            raise NotImplementedError()

        if self._key == None:
            raise MissingKeyException("Unable to serialize, missing private key")

        # Issuer needs to be available, otherwise throw an error
        if issuer == None and 'iss' not in self._claims:
            raise MissingIssuerException("Issuer not specific in claims or as argument")

        if not issuer:
            issuer = self._claims['iss']

        # Set the issue and expiration time of the token
        issue_time = int(time.time())
        exp_time = int(issue_time + lifetime)

        # Add to validated and other claims
        payload = dict(self._verified_claims)
        payload.update(self._claims)

        # Anything below will override what is in the claims
        payload.update({
            "iss": issuer,
            "exp": exp_time,
            "iat": issue_time,
            "nbf": issue_time
        })
        
        if 'jti' not in payload:
            # Create a jti from a uuid
            payload['jti'] = str(uuid.uuid4())
            self._claims['jti'] = payload['jti']

        if self._key_id != None:
            encoded = jwt.encode(payload, self._key, algorithm = self._key_alg, headers={'kid': self._key_id})
        else:
            encoded = jwt.encode(payload, self._key, algorithm = self._key_alg)
        self._serialized_token = encoded

        # Move claims over to verified claims
        self._verified_claims.update(self._claims)
        self._claims = {}
        
        global LOGGER
        LOGGER.info("Signed Token: {0}".format(str(payload)))
        
        return encoded

    def update_claims(self, claims):
        """
        Add new claims to the token.
        
        :param claims: Dictionary of claims to add to the token
        """
        self._claims.update(claims)

    def __setitem__(self, claim, value):
        """
        Assign a new claim to the token.
        """
        self._claims[claim] = value

    def __getitem__(self, claim):
        """
        Access the value corresponding to a particular claim; will
        return claims from both the verified and unverified claims.

        If a claim is not present, then a KeyError is thrown.
        """
        if claim in self._claims:
            return self._claims[claim]
        if claim in self._verified_claims:
            return self._verified_claims[claim]
        raise KeyError(claim)
<<<<<<< HEAD
    
    def __contains__(self, claim):
        """
        Check if the claim exists in the SciToken
=======
        
    def __contains__(self, claim):
        """
        Access the value corresponding to a particular claim; will
        return claims from both the verified and unverified claims.

        If a claim is not present, then a KeyError is thrown.
>>>>>>> 0b14ba0e
        """
        if claim in self._claims:
            return True
        if claim in self._verified_claims:
            return True
        return False

    def get(self, claim, default=None, verified_only=False):
        """
        Return the value associated with a claim, returning the
        default if the claim is not present.  If `verified_only` is
        True, then a claim is returned only if it is in the verified claims
        """
        if verified_only:
            return self._verified_claims.get(claim, default)
        return self._claims.get(claim, self._verified_claims.get(claim, default))

    def clone_chain(self):
        """
        Return a new, empty SciToken
        """
        raise NotImplementedError()

    def _deserialize_key(self, key_serialized, unverified_headers):
        """
        Given a serialized key and a set of UNVERIFIED headers, return
        a corresponding private key object.
        """

    @staticmethod
    def deserialize(serialized_token, audience=None, require_key=False, insecure=False, public_key=None):
        """
        Given a serialized SciToken, load it into a SciTokens object.

        Verifies the claims pass the current set of validation scripts.
        
        :param str serialized_token: The serialized token.
        :param str audience: The audience URI that this principle is claiming.  Default: None
        :param bool require_key: When True, require the key
        :param bool insecure: When True, allow insecure methods to verify the issuer,
                              including allowing "localhost" issuer (useful in testing).  Default=False
        :param str public_key: A PEM formatted public key string to be used to validate the token
        """

        if require_key is not False:
            raise NotImplementedError()

        if isinstance(serialized_token, bytes):
            serialized_token = serialized_token.decode('utf8')
        info = serialized_token.split(".")

        if len(info) != 3 and len(info) != 4: # header, format, signature[, key]
            raise InvalidTokenFormat("Serialized token is not a readable format.")

        if (len(info) != 4) and require_key:
            raise MissingKeyException("No key present in serialized token")

        serialized_jwt = info[0] + "." + info[1] + "." + info[2]

        unverified_headers = jwt.get_unverified_header(serialized_jwt)
        unverified_payload = jwt.decode(serialized_jwt, verify=False, algorithms=['RS256', 'ES256'])
        
        # Get the public key from the issuer
        keycache = KeyCache.KeyCache().getinstance()
        if public_key == None:
            issuer_public_key = keycache.getkeyinfo(unverified_payload['iss'],
                                key_id=unverified_headers['kid'] if 'kid' in unverified_headers else None,
                                insecure=insecure)
        else:
            issuer_public_key = load_pem_public_key(public_key, backend=backends.default_backend())
        
        if audience:
            claims = jwt.decode(serialized_token, issuer_public_key, audience = audience)
        else:
            claims = jwt.decode(serialized_token, issuer_public_key)
        # Do we have the private key?
        if len(info) == 4:
            to_return = SciToken(key = key)
        else:
            to_return = SciToken()
            
        to_return._verified_claims = claims
        to_return._serialized_token = serialized_token
        return to_return


class ValidationFailure(Exception):
    """
    Validation of a token was attempted but failed for an unknown reason.
    """


class NoRegisteredValidator(ValidationFailure):
    """
    The Validator object attempted validation of a token, but encountered a
    claim with no registered validator.
    """


class ClaimInvalid(ValidationFailure):
    """
    The Validator object attempted validation of a given claim, but one of the
    callbacks marked the claim as invalid.
    """


class MissingClaims(ValidationFailure):
    """
    Validation failed because one or more claim marked as critical is missing
    from the token.
    """


class Validator(object):

    """
    Validate the contents of a SciToken.

    Given a SciToken, validate the contents of its claims.  Unlike verification,
    which checks that the token is correctly signed, validation provides an easy-to-use
    interface that ensures the claims in the token are understood by the user.
    """


    def __init__(self):
        self._callbacks = {}

    def add_validator(self, claim, validate_op):
        """
        Add a validation callback for a given claim.  When the given ``claim``
        encountered in a token, ``validate_op`` object will be called with the
        following signature::

        >>> validate_op(value)

        where ``value`` is the value of the token's claim converted to a python
        object.

        The validator should return ``True`` if the value is acceptable and ``False``
        otherwise.
        """
        validator_list = self._callbacks.setdefault(claim, [])
        validator_list.append(validate_op)

    def validate(self, token, critical_claims=None):
        """
        Validate the claims of a token.

        This will iterate through all claims in the given :class:`SciToken`
        and determine whether all claims a valid, given the current set of
        validators.

        If ``critical_claims`` is specified, then validation will fail if one
        or more claim in this list is not present in the token.

        This will throw an exception if the token is invalid and return ``True``
        if the token is valid.
        """
        if critical_claims:
            critical_claims = set(critical_claims)
        else:
            critical_claims = set()
        for claim, value in token.claims():
            if claim in critical_claims:
                critical_claims.remove(claim)
            validator_list = self._callbacks.setdefault(claim, [])
            if not validator_list:
                raise NoRegisteredValidator("No validator was registered to handle encountered claim '%s'" % claim)
            for validator in validator_list:
                if not validator(value):
                    raise ClaimInvalid("Validator rejected value of '%s' for claim '%s'" % (value, claim))
        if len(critical_claims):
            raise MissingClaims("Validation failed because the following claims are missing: %s" % \
                                ", ".join(critical_claims))
        return True

    def __call__(self, token):
        return self.validate(token)


class EnforcementError(Exception):
    """
    A generic error during the enforcement of a SciToken.
    """

class InvalidPathError(EnforcementError):
    """
    An invalid test path was provided to the Enforcer object.

    Test paths must be absolute paths (start with '/')
    """

class InvalidAuthorizationResource(EnforcementError):
    """
    A scope was encountered with an invalid authorization.

    Examples include:
       - Authorizations that require paths (read, write) but none
         were included.
       - Scopes that include relative paths (read:~/foo)
    """

class Enforcer(object):

    """
    Enforce SciTokens-specific validation logic.

    Allows one to test if a given token has a particular authorization.

    This class is NOT thread safe; a separate object is needed for every thread.
    """

    _authz_requiring_path = set(["read", "write"])

    # An array of versions of scitokens that we understand and can enforce
    _versions_understood = [ 1 ]

    def __init__(self, issuer, site=None, audience=None):
        self._issuer = issuer
        self.last_failure = None
        if not self._issuer:
            raise EnforcementError("Issuer must be specified.")
        self._audience = audience
        self._site = site
        self._test_access = False
        self._test_authz = None
        self._test_path = None
        self._token_scopes = set()
        self._now = 0
        self._validator = Validator()
        self._validator.add_validator("exp", self._validate_exp)
        self._validator.add_validator("nbf", self._validate_nbf)
        self._validator.add_validator("iss", self._validate_iss)
        self._validator.add_validator("iat", self._validate_iat)
        self._validator.add_validator("site", self._validate_site)
        self._validator.add_validator("aud", self._validate_aud)
        self._validator.add_validator("scp", self._validate_scp)
        self._validator.add_validator("scope", self._validate_scope)
        self._validator.add_validator("jti", self._validate_jti)
        self._validator.add_validator("sub", self._validate_sub)
        self._validator.add_validator("ver", self._validate_ver)
        self._validator.add_validator("opt", self._validate_opt)

    def _reset_state(self):
        """
        Reset the internal state variables of the Enforcer object.  Automatically
        invoked each time the Enforcer is used to test or generate_acls
        """
        self._test_authz = None
        self._test_path = None
        self._test_access = False
        self._token_scopes = set()
        self._now = time.time()
        self.last_failure = None

    def add_validator(self, claim, validator):
        """
        Add a user-defined validator in addition to the default enforcer logic.
        """
        self._validator.add_validator(claim, validator)

    def test(self, token, authz, path=None):
        """
        Test whether a given token has the requested permission within the
        current enforcer context.
        """
        self._reset_state()
        self._test_access = True

        critical_claims = set(["scope"])
        # Check for the older "scp" attribute
        if 'scope' not in token and 'scp' in token:
            critical_claims = set(["scp"])

        if not path and (authz in self._authz_requiring_path):
            raise InvalidPathError("Enforcer provided with an empty path.")
        if path and not path.startswith("/"):
            raise InvalidPathError("Enforcer was given an invalid relative path to test; absolute path required.")

        self._test_path = path
        self._test_authz = authz
        self.last_failure = None
        try:
            self._validator.validate(token, critical_claims=critical_claims)
        except ValidationFailure as validation_failure:
            self.last_failure = str(validation_failure)
            return False
        return True

    def generate_acls(self, token):
        """
        Given a SciToken object and the expected issuer, return the valid ACLs.
        """
        self._reset_state()

        critical_claims = set(["scope"])
        # Check for the older "scp" attribute
        if 'scope' not in token and 'scp' in token:
            critical_claims = set(["scp"])

        try:
            self._validator.validate(token, critical_claims=critical_claims)
        except ValidationFailure as verify_fail:
            self.last_failure = str(verify_fail)
            raise
        return list(self._token_scopes)

    def _validate_exp(self, value):
        exp = float(value)
        return exp >= self._now

    def _validate_nbf(self, value):
        nbf = float(value)
        return nbf < self._now

    def _validate_iss(self, value):
        return self._issuer == value

    def _validate_iat(self, value):
        return float(value) < self._now

    def _validate_site(self, value):
        if not self._site:
            return False
        return value == self._site

    def _validate_aud(self, value):
        if not self._audience:
            return False
        return value == self._audience

    def _validate_ver(self, value):
        if value in self._versions_understood:
            return True
        else:
            return False

    @classmethod
    def _validate_opt(self, value):
        """
        Opt is optional information.  We don't know what's in there, so just
        return true.
        """
        del value
        return True

    @classmethod
    def _validate_sub(self, value):
        """
        SUB, or subject, should always pass.  It's mostly used for identifying
        a tokens origin.
        """
        # Fix for unused argument
        del value
        return True

    @classmethod
    def _validate_jti(self, value):
        """
        JTI, or json token id, should always pass.  It's mostly used for logging
        and auditing.
        """
        global LOGGER
        LOGGER.info("Validating SciToken with jti: {0}".format(value))
        return True

    def _check_scope(self, scope):
        """
        Given a scope, make sure it contains a resource
        for scope types that require resources.

        Returns a tuple of the (authz, path).  If path is
        not in the scope (and is not required to be explicitly inside
        the scope), it will default to '/'.
        """
        info = scope.split(":", 1)
        authz = info[0]
        if authz in self._authz_requiring_path and (len(info) == 1):
            raise InvalidAuthorizationResource("Token contains an authorization requiring a resource"
                                               "(path), but no path is present")
        if len(info) == 2:
            path = info[1]
            if not path.startswith("/"):
                raise InvalidAuthorizationResource("Token contains a relative path in scope")
            norm_path = urltools.normalize_path(path)
        else:
            norm_path = '/'
        return (authz, norm_path)

    def _validate_scp(self, value):
        if not isinstance(value, list):
            value = [value]
        if self._test_access:
            if not self._test_path:
                norm_requested_path = '/'
            else:
                norm_requested_path = urltools.normalize_path(self._test_path)
            for scope in value:
                authz, norm_path = self._check_scope(scope)
                if (self._test_authz == authz) and norm_requested_path.startswith(norm_path):
                    return True
            return False
        else:
            for scope in value:
                authz, norm_path = self._check_scope(scope)
                self._token_scopes.add((authz, norm_path))
            return True

    def _validate_scope(self, value):
        if not isinstance(value, basestring):
            raise InvalidAuthorizationResource("Scope is invalid.  Must be a space separated string")
        if self._test_access:
            if not self._test_path:
                norm_requested_path = '/'
            else:
                norm_requested_path = urltools.normalize_path(self._test_path)
            # Split on spaces
            for scope in value.split(" "):
                authz, norm_path = self._check_scope(scope)
                if (self._test_authz == authz) and norm_requested_path.startswith(norm_path):
                    return True
            return False
        else:
            # Split on spaces
            for scope in value.split(" "):
                authz, norm_path = self._check_scope(scope)
                self._token_scopes.add((authz, norm_path))
            return True
<|MERGE_RESOLUTION|>--- conflicted
+++ resolved
@@ -162,20 +162,10 @@
         if claim in self._verified_claims:
             return self._verified_claims[claim]
         raise KeyError(claim)
-<<<<<<< HEAD
     
     def __contains__(self, claim):
         """
         Check if the claim exists in the SciToken
-=======
-        
-    def __contains__(self, claim):
-        """
-        Access the value corresponding to a particular claim; will
-        return claims from both the verified and unverified claims.
-
-        If a claim is not present, then a KeyError is thrown.
->>>>>>> 0b14ba0e
         """
         if claim in self._claims:
             return True
