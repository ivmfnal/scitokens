
"""
SciTokens reference library.

This library provides the primitives necessary for working with SciTokens
authorization tokens.
"""

import base64

import time

import jwt
<<<<<<< HEAD
import urltools
=======
from . import urltools
import pkg_resources  # part of setuptools
try:
    PKG_VERSION = pkg_resources.require("scitokens")[0].version
except pkg_resources.DistributionNotFound as error:
    # During testing, scitokens won't be installed, so requiring it will fail
    # Instead, fake it
    PKG_VERSION = '1.0.0'
>>>>>>> 4e075ea8

import cryptography.utils
import cryptography.hazmat.primitives.asymmetric.ec as ec
import cryptography.hazmat.primitives.asymmetric.rsa as rsa
import cryptography.hazmat.backends as backends
import scitokens.utils.keycache
from scitokens.utils import long_from_bytes
from scitokens.utils.errors import UnsupportedKeyException, MissingIssuerException, InvalidTokenFormat

class SciToken(object):
    """
    An object representing the contents of a SciToken.
    """

    def __init__(self, key=None, key_id=None, parent=None, claims=None):
        """
        Construct a SciToken object.
        
        :param key: Private key to sign the SciToken with.  It should be the PEM contents.
        :param str key_id: A string representing the Key ID that is used at the issuer
        :param parent: Parent SciToken that will be chained
        """
        
        if claims is not None:
            raise NotImplementedError()
    
        self._key = key
        self._key_id = key_id
        self._parent = parent
        self._claims = {}
        self._verified_claims = {}
        self.insecure = False
        self._serialized_token = None

    def claims(self):
        """
        Return an iterator of (key, value) pairs of claims, starting
        with the claims from the first token in the chain.
        """
        if self._parent:
            for claim, value in self._parent.claims():
                yield claim, value
        for claim, value in self._verified_claims.items():
            yield claim, value
        for claim, value in self._claims.items():
            yield claim, value


    def verify(self):
        """
        Verify the claims of the in-memory token.

        Automatically called by deserialize.
        """
        raise NotImplementedError()


    def serialize(self, include_key=False, issuer=None, lifetime=600):
        """
        Serialize the existing SciToken.
        
        :param bool include_key: When true, include the public key to the serialized token.  Default=False
        :param str issuer: A string indicating the issuer for the token.  It should be an HTTPS address,
                           as specified in https://tools.ietf.org/html/draft-ietf-oauth-discovery-07
        :param int lifetime: Number of seconds that the token should be valid
        :return str: base64 encoded token
        """
        
        if include_key is not False:
            raise NotImplementedError()
        
        if self._key == None:
            raise MissingKeyException("Unable to serialize, missing private key")
        
        # Issuer needs to be available, otherwise throw an error
        if issuer == None and 'iss' not in self._claims:
            raise MissingIssuerException("Issuer not specific in claims or as argument")
        
        if not issuer:
            issuer = self._claims['iss']
        
        # Set the issue and expiration time of the token
        issue_time = int(time.time())
        exp_time = int(issue_time + lifetime)
        
        # Add to validated and other claims
        payload = dict(self._verified_claims)
        payload.update(self._claims)

        
        # Anything below will override what is in the claims
        payload.update({
            "iss": issuer,
            "exp": exp_time,
            "iat": issue_time,
            "nbf": issue_time
        })
        
        if self._key_id != None:
            encoded = jwt.encode(payload, self._key, algorithm = "RS256", headers={'kid': self._key_id})
        else:
            encoded = jwt.encode(payload, self._key, algorithm = "RS256")
        self._serialized_token = encoded
        
        # Move claims over to verified claims
        self._verified_claims.update(self._claims)
        self._claims = {}
        
        return encoded
        
        

    def update_claims(self, claims):
        """
        Add new claims to the token.
        
        :param claims: Dictionary of claims to add to the token
        """
        
        self._claims.update(claims)

    def __setitem__(self, claim, value):
        """
        Assign a new claim to the token.
        """
        self._claims[claim] = value

    def clone_chain(self):
        """
        Return a new, empty SciToken
        """

    def _deserialize_key(self, key_serialized, unverified_headers):
        """
        Given a serialized key and a set of UNVERIFIED headers, return
        a corresponding private key object.
        """
        
        
    @staticmethod
    def deserialize(serialized_token, require_key=False, insecure=False):
        """
        Given a serialized SciToken, load it into a SciTokens object.

        Verifies the claims pass the current set of validation scripts.
        
        :param str serialized_token: The serialized token.
        :param bool require_key: When True, require the key
        :param bool insecure: When True, allow insecure methods to verify the issuer,
                              including allowing "localhost" issuer (useful in testing).  Default=False
        """
        
        if require_key is not False:
            raise NotImplementedError()
        
        info = serialized_token.decode('utf8').split(".")

        if len(info) != 3 and len(info) != 4: # header, format, signature[, key]
            raise InvalidTokenFormat("Serialized token is not a readable format.")

        if (len(info) != 4) and require_key:
            raise MissingKeyException("No key present in serialized token")

        serialized_jwt = info[0] + "." + info[1] + "." + info[2]

        unverified_headers = jwt.get_unverified_header(serialized_jwt)
        unverified_payload = jwt.decode(serialized_jwt, verify=False)
        
        # Get the public key from the issuer
        keycache = scitokens.utils.keycache.KeyCache()
        issuer_public_key = keycache.getKeyInfo(unverified_payload['iss'], key_id=unverified_headers['kid'], insecure=insecure)
        
        claims = jwt.decode(serialized_token, issuer_public_key)
        # Do we have the private key?
        if len(info) == 4:
            to_return = SciToken(key = key)
        else:
            to_return = SciToken()
            
        to_return._verified_claims = claims
        to_return._serialized_token = serialized_token
        return to_return
        
        
        # Clean up all of the below

        key_decoded = base64.urlsafe_b64decode(key)
        jwk_dict = json.loads(key_decoded)
        # TODO: Full range of keytypes and curves from JWK RFC.
        if (jwk_dict['kty'] != 'EC') or (jwt_dict['crv'] != 'P-256'):
            raise UnsupportedKeyException("SciToken signed with an unsupported key type")
        elif 'd' not in jwk_dict:
            raise UnsupportedKeyException("SciToken key does not contain private number.")

        if 'pwt' in unverified_headers:
            pwt = unverified_headers['pwt']
            st = SciToken.clone()
            st.deserialize(pwt, require_key=False)
            headers = pwt.headers()
            if 'cwk' not in headers:
                raise InvalidParentToken("Parent token MUST specify a child JWK.")
            # Validate the key type / curve matches.  TODO: what other headers to check?
            if (jwk_dict['kty'] != headers['kty']) or (jwk_dict['crv'] != headers['crv']):
                if 'x' not in jwk_dict:
                    if 'x' in headers:
                        jwk_dict['x'] = headers['x']
                    else:
                        MissingPublicKeyException("JWK public key is missing 'x'")
                elif jwk_dict['x'] != headers['x']:
                    raise UnsupportedKeyException("Parent SciToken specifies an incompatible child JWK")
                if 'y' not in jwk_dict:
                    if 'y' in headers:
                        jwk_dict['y'] = headers['y']
                    else:
                        MissingPublicKeyException("JWK public key is missing 'y'")
                elif jwk_dict['y'] != headers['y']:
                    raise UnsupportedKeyException("Parent SciToken specifies an incompatible child JWK")
        # TODO: Handle non-chained case.
        elif 'x5u' in unverified_headers:
            raise NotImplementedError("Non-chained verification is not implemented.")
        else:
            raise UnableToValidate("No token validation method available.")

        public_key_numbers = ec.EllipticCurvePublicNumbers(
               long_from_bytes(jwk_dict['x']),
               long_from_bytes(jwk_dict['y']),
               ec.SECP256R1
           )
        private_key_numbers = ec.EllipticCurvePrivateNumbers(
           long_from_bytes(jwk_dict['d']),
           public_key_numbers
        )
        private_key = private_key_numbers.private_key(backends.default_backend())
        public_key  = public_key_numbers.public_key(backends.default_backend())

        # TODO: check that public and private key match?

        claims = jwt.decode(serialized_token, public_key, algorithm="EC256")


class ValidationFailure(Exception):
    """
    Validation of a token was attempted but failed for an unknown reason.
    """


class NoRegisteredValidator(ValidationFailure):
    """
    The Validator object attempted validation of a token, but encountered a
    claim with no registered validator.
    """


class ClaimInvalid(ValidationFailure):
    """
    The Validator object attempted validation of a given claim, but one of the
    callbacks marked the claim as invalid.
    """


class MissingClaims(ValidationFailure):
    """
    Validation failed because one or more claim marked as critical is missing
    from the token.
    """


class Validator(object):

    """
    Validate the contents of a SciToken.

    Given a SciToken, validate the contents of its claims.  Unlike verification,
    which checks that the token is correctly signed, validation provides an easy-to-use
    interface that ensures the claims in the token are understood by the user.
    """


    def __init__(self):
        self._callbacks = {}

    def add_validator(self, claim, validate_op):
        """
        Add a validation callback for a given claim.  When the given ``claim``
        encountered in a token, ``validate_op`` object will be called with the
        following signature::

        >>> validate_op(value)

        where ``value`` is the value of the token's claim converted to a python
        object.

        The validator should return ``True`` if the value is acceptable and ``False``
        otherwise.
        """
        validator_list = self._callbacks.setdefault(claim, [])
        validator_list.append(validate_op)

    def validate(self, token, critical_claims=None):
        """
        Validate the claims of a token.

        This will iterate through all claims in the given :class:`SciToken`
        and determine whether all claims a valid, given the current set of
        validators.

        If ``critical_claims`` is specified, then validation will fail if one
        or more claim in this list is not present in the token.

        This will throw an exception if the token is invalid and return ``True``
        if the token is valid.
        """
        if critical_claims:
            critical_claims = set(critical_claims)
        else:
            critical_claims = set()
        for claim, value in token.claims():
            if claim in critical_claims:
                critical_claims.remove(claim)
            validator_list = self._callbacks.setdefault(claim, [])
            if not validator_list:
                raise NoRegisteredValidator("No validator was registered to handle encountered claim '%s'" % claim)
            for validator in validator_list:
                if not validator(value):
                    raise ClaimInvalid("Validator rejected value of '%s' for claim '%s'" % (value, claim))
        if len(critical_claims):
            raise MissingClaims("Validation failed because the following claims are missing: %s" % \
                                ", ".join(critical_claims))
        return True

    def __call__(self, token):
        return self.validate(token)


class EnforcementError(Exception):
    """
    A generic error during the enforcement of a SciToken.
    """

class Enforcer(object):

    """
    Enforce SciTokens-specific validation logic.

    Allows one to test if a given token has a particular authorization.

    This class is NOT thread safe; a separate object is needed for every thread.
    """

    _authz_requiring_path = set(["read", "write"])

    def __init__(self, issuer, site=None, audience=None):
        self._issuer = issuer
        self.last_failure = None
        if not self._issuer:
            raise EnforcementError("Issuer must be specified.")
        self._now = 0
        self._test_authz = None
        self._test_path = None
        self._audience = audience
        self._site = site
        self._validator = Validator()
        self._validator.add_validator("exp", self._validate_exp)
        self._validator.add_validator("nbf", self._validate_nbf)
        self._validator.add_validator("iss", self._validate_iss)
        self._validator.add_validator("iat", self._validate_iat)
        self._validator.add_validator("site", self._validate_site)
        self._validator.add_validator("aud", self._validate_aud)
        self._validator.add_validator("path", self._validate_path)
        self._validator.add_validator("authz", self._validate_authz)

    def add_validator(self, claim, validator):
        """
        Add a user-defined validator in addition to the default enforcer logic.
        """
        self._validator.add_validator(claim, validator)

    def test(self, token, authz, path=None):
        """
        Test whether a given token has the requested permission within the
        current enforcer context.
        """
        critical_claims = set(["authz"])
        if authz in self._authz_requiring_path:
            critical_claims.add("path")
        self._now = time.time()
        self._test_path = path
        self._test_authz = authz
        try:
            self._validator.validate(token, critical_claims=critical_claims)
        except ValidationFailure as vf:
            self.last_failure = str(vf)
            return False
        return True

    def _validate_exp(self, value):
        exp = float(value)
        return exp >= self._now

    def _validate_nbf(self, value):
        nbf = float(value)
        return nbf < self._now

    def _validate_iss(self, value):
        return self._issuer == value

    def _validate_iat(self, value):
        return float(value) < self._now

    def _validate_site(self, value):
        if not self._site:
            return False
        return value == self._site

    def _validate_aud(self, value):
        if not self._audience:
            return False
        return value == self._audience

    def _validate_path(self, value):
        if not isinstance(value, list):
            value = [value]
        norm_requested_path = urltools.normalize_path(self._test_path)
        for path in value:
            norm_path = urltools.normalize_path(path)
            if norm_requested_path.startswith(norm_path):
                return True
        return False

    def _validate_authz(self, value):
        if not isinstance(value, list):
            value = [value]
        for authz in value:
            if self._test_authz == authz:
                return True
        return False
<|MERGE_RESOLUTION|>--- conflicted
+++ resolved
@@ -11,18 +11,7 @@
 import time
 
 import jwt
-<<<<<<< HEAD
-import urltools
-=======
 from . import urltools
-import pkg_resources  # part of setuptools
-try:
-    PKG_VERSION = pkg_resources.require("scitokens")[0].version
-except pkg_resources.DistributionNotFound as error:
-    # During testing, scitokens won't be installed, so requiring it will fail
-    # Instead, fake it
-    PKG_VERSION = '1.0.0'
->>>>>>> 4e075ea8
 
 import cryptography.utils
 import cryptography.hazmat.primitives.asymmetric.ec as ec
